import XCTest
import TestCommons
@testable import SwiftSyntaxSupport
@testable import Intentions
import SwiftAST

class ModifiersSyntaxDecoratorsTests: XCTestCase {
    func testDefaultModifiersDecoratorApplier() {
        let sut = ModifiersSyntaxDecoratorApplier.makeDefaultDecoratorApplier()
        
        var decorators = sut.decorators.makeIterator()
        
        XCTAssert(decorators.next() is AccessLevelModifiersDecorator)
        XCTAssert(decorators.next() is PropertySetterAccessModifiersDecorator)
        XCTAssert(decorators.next() is ProtocolOptionalModifiersDecorator)
        XCTAssert(decorators.next() is StaticModifiersDecorator)
        XCTAssert(decorators.next() is OverrideModifiersDecorator)
        XCTAssert(decorators.next() is ConvenienceInitModifiersDecorator)
        XCTAssert(decorators.next() is MutatingModifiersDecorator)
        XCTAssert(decorators.next() is OwnershipModifiersDecorator)
        XCTAssertNil(decorators.next())
    }
    
    func testMutatingModifiersDecorator() {
        let type = StructGenerationIntention(typeName: "Struct")
        withExtendedLifetime(type) {
            let method = MethodGenerationIntention(isStatic: false,
                                                   name: "method",
                                                   returnType: .int,
                                                   parameters: [],
                                                   ownerTypeName: type.typeName)
            method.signature.isMutating = true
            type.addMethod(method)
            method.type = type
            
            let sut = MutatingModifiersDecorator()
            
            assert(decorator: sut,
                   element: .intention(method),
                   producesModifiers: ["mutating"])
        }
    }
    
    func testMutatingModifiersDecoratorDoesNotProduceMutatingForClassTypes() {
        let type = ClassGenerationIntention(typeName: "class")
        withExtendedLifetime(type) {
            let method = MethodGenerationIntention(isStatic: false,
                                                   name: "method",
                                                   returnType: .int,
                                                   parameters: [],
                                                   ownerTypeName: type.typeName)
            method.signature.isMutating = true
            type.addMethod(method)
            method.type = type
            
            let sut = MutatingModifiersDecorator()
            
            assert(decorator: sut, element: .intention(method), producesModifiers: [])
        }
    }
    
    func testMutatingModifiersDecoratorDoesNotProduceMutatingForNonMutatingMethods() {
        let type = StructGenerationIntention(typeName: "Struct")
        withExtendedLifetime(type) {
            let method = MethodGenerationIntention(isStatic: false,
                                                   name: "method",
                                                   returnType: .int,
                                                   parameters: [],
                                                   ownerTypeName: type.typeName)
            method.signature.isMutating = false
            type.addMethod(method)
            method.type = type
            
            let sut = MutatingModifiersDecorator()
            
            assert(decorator: sut, element: .intention(method), producesModifiers: [])
        }
    }
    
    func testStaticModifiersDecoratorWithMethod() {
        let method = MethodGenerationIntention(isStatic: false,
                                               name: "method",
                                               returnType: .int,
                                               parameters: [],
                                               ownerTypeName: "Type")
        method.signature.isStatic = true
        
        let sut = StaticModifiersDecorator()
        
        assert(decorator: sut,
               element: .intention(method),
               producesModifiers: ["static"])
    }
    
    func testStaticModifiersDecoratorWithProperty() {
        let property = PropertyGenerationIntention(name: "prop", type: .int, ownerTypeName: "Type") { builder in
            builder.setIsStatic(true)
        }
        
        let sut = StaticModifiersDecorator()
        
        assert(decorator: sut,
               element: .intention(property),
               producesModifiers: ["static"])
    }
    
    func testStaticModifiersDecoratorWithGlobalVariable() {
        let globalVar = GlobalVariableGenerationIntention(name: "type", type: .int)
        
        let sut = StaticModifiersDecorator()
        
        assert(decorator: sut, element: .intention(globalVar), producesModifiers: [])
    }
    
    func testAccessLevelModifiersDecorator() {
        let makeIntention: (AccessLevel) -> IntentionProtocol = {
            let intent = GlobalVariableGenerationIntention(name: "v", type: .int)
            intent.accessLevel = $0
            return intent
        }
        
        let sut = AccessLevelModifiersDecorator()
        
        assert(decorator: sut,
               element: .intention(makeIntention(.private)),
               producesModifiers: ["private"])
        
        assert(decorator: sut,
               element: .intention(makeIntention(.fileprivate)),
               producesModifiers: ["fileprivate"])
        
        assert(decorator: sut,
               element: .intention(makeIntention(.internal)),
               producesModifiers: [])
        
        assert(decorator: sut,
               element: .intention(makeIntention(.open)),
               producesModifiers: ["open"])
    }
    
    func testPropertySetterAccessModifiersDecorator() {
        let makeProperty: (AccessLevel?) -> IntentionProtocol = { accessLevel in
            PropertyGenerationIntention(name: "name", type: .int, ownerTypeName: "A") { builder in
                builder.setSetterAccessLevel(accessLevel)
                builder.setAccessLevel(.open)
            }
        }
        
        let sut = PropertySetterAccessModifiersDecorator()
        
        assert(decorator: sut,
               element: .intention(makeProperty(.open)),
               producesModifiers: [])
        
        assert(decorator: sut,
               element: .intention(makeProperty(.public)),
               producesModifiers: ["public(set)"])
        
        assert(decorator: sut,
               element: .intention(makeProperty(.internal)),
               producesModifiers: ["internal(set)"])
        
        assert(decorator: sut,
               element: .intention(makeProperty(.fileprivate)),
               producesModifiers: ["fileprivate(set)"])
        
        assert(decorator: sut,
               element: .intention(makeProperty(.private)),
               producesModifiers: ["private(set)"])
    }
    
    func testOwnershipModifierDecoratorWithIntention() {
        let makeIntention: (Ownership) -> IntentionProtocol = { ownership in
            PropertyGenerationIntention(name: "name", type: .int, ownerTypeName: "A") { builder in
                builder.setOwnership(ownership)
            }
        }
        
        let sut = OwnershipModifiersDecorator()
        
        assert(decorator: sut,
               element: .intention(makeIntention(.strong)),
               producesModifiers: [])
        
        assert(decorator: sut,
               element: .intention(makeIntention(.weak)),
               producesModifiers: ["weak"])
        
        assert(decorator: sut,
               element: .intention(makeIntention(.unownedSafe)),
               producesModifiers: ["unowned(safe)"])
        
        assert(decorator: sut,
               element: .intention(makeIntention(.unownedUnsafe)),
               producesModifiers: ["unowned(unsafe)"])
    }
    
    func testOwnershipModifierDecoratorWithVarDecl() {
        let makeVarDecl: (Ownership) -> StatementVariableDeclaration = { ownership in
            StatementVariableDeclaration(identifier: "v", type: .int, ownership: ownership)
        }
        
        let sut = OwnershipModifiersDecorator()
        
        assert(decorator: sut,
               element: .variableDecl(makeVarDecl(.strong)),
               producesModifiers: [])
        
        assert(decorator: sut,
               element: .variableDecl(makeVarDecl(.weak)),
               producesModifiers: ["weak"])
        
        assert(decorator: sut,
               element: .variableDecl(makeVarDecl(.unownedSafe)),
               producesModifiers: ["unowned(safe)"])
        
        assert(decorator: sut,
               element: .variableDecl(makeVarDecl(.unownedUnsafe)),
               producesModifiers: ["unowned(unsafe)"])
    }
    
    func testOverrideModifierDecorator() {
        let overriden = MethodGenerationIntention(name: "name", ownerTypeName: "A") { builder in
            builder.setIsOverride(true)
        }
        let nonOverriden = MethodGenerationIntention(name: "name", ownerTypeName: "A") { builder in
            builder.setIsOverride(false)
        }
        
        let sut = OverrideModifiersDecorator()
        
        assert(decorator: sut,
               element: .intention(overriden),
               producesModifiers: ["override"])
        
        assert(decorator: sut, element: .intention(nonOverriden), producesModifiers: [])
    }
    
    func testConvenienceInitModifierDecorator() {
        let _convenience = InitGenerationIntention(ownerTypeName: "A") { builder in
            builder.setIsConvenience(true)
        }
        let nonConvenience = InitGenerationIntention(ownerTypeName: "A") { builder in
            builder.setIsConvenience(false)
        }
        
        let sut = ConvenienceInitModifiersDecorator()
        
        assert(decorator: sut,
               element: .intention(_convenience),
               producesModifiers: ["convenience"])
        
        assert(decorator: sut, element: .intention(nonConvenience), producesModifiers: [])
    }
    
    func testProtocolOptionalModifierDecorator() {
        let prot = ProtocolGenerationIntention(typeName: "Prot")
        
        withExtendedLifetime(prot) {
<<<<<<< HEAD
            let optionalProp = ProtocolPropertyGenerationIntention(name: "name", type: .int, attributes: [], ownerTypeName: "A")
            optionalProp.isOptional = true
            optionalProp.type = prot
            let nonOptionalProp = ProtocolPropertyGenerationIntention(name: "name", type: .int, attributes: [], ownerTypeName: "A")
=======
            let optionalProp = ProtocolPropertyGenerationIntention(name: "name", type: .int, objcAttributes: [])
            optionalProp.isOptional = true
            optionalProp.type = prot
            let nonOptionalProp = ProtocolPropertyGenerationIntention(name: "name", type: .int, objcAttributes: [])
>>>>>>> 187c0313
            nonOptionalProp.isOptional = false
            nonOptionalProp.type = prot
            let optionalMethod = ProtocolMethodGenerationIntention(name: "name", ownerTypeName: "A", builder: { _ in })
            optionalMethod.isOptional = true
            optionalMethod.type = prot
            let nonOptionalMethod = ProtocolMethodGenerationIntention(name: "name", ownerTypeName: "A", builder: { _ in })
            nonOptionalMethod.isOptional = false
            nonOptionalMethod.type = prot
            
            let sut = ProtocolOptionalModifiersDecorator()
            
            assert(decorator: sut,
                   element: .intention(optionalProp),
                   producesModifiers: ["optional"])
            
            assert(decorator: sut,
                   element: .intention(optionalMethod),
                   producesModifiers: ["optional"])
            
            assert(decorator: sut, element: .intention(nonOptionalProp), producesModifiers: [])
            
            assert(decorator: sut, element: .intention(nonOptionalMethod), producesModifiers: [])
        }
    }
}

extension ModifiersSyntaxDecoratorsTests {
    func assert(decorator: ModifiersSyntaxDecorator,
                element: DecoratableElement,
                producesModifiers expected: [String],
                line: Int = #line) {
        
        let producer = SwiftSyntaxProducer()
        let modifiers = decorator.modifiers(for: element)
        
        let modifierStrings = modifiers
            .map {
                $0(producer)
            }.map {
                $0.description.trimmingCharacters(in: CharacterSet.whitespacesAndNewlines)
            }
        
        if expected != modifierStrings {
            recordFailure(
                withDescription: """
                Expected to produce modifiers \(expected), but produced \(modifierStrings)
                """,
                inFile: #file,
                atLine: line,
                expected: true)
        }
    }
}<|MERGE_RESOLUTION|>--- conflicted
+++ resolved
@@ -257,17 +257,10 @@
         let prot = ProtocolGenerationIntention(typeName: "Prot")
         
         withExtendedLifetime(prot) {
-<<<<<<< HEAD
-            let optionalProp = ProtocolPropertyGenerationIntention(name: "name", type: .int, attributes: [], ownerTypeName: "A")
+            let optionalProp = ProtocolPropertyGenerationIntention(name: "name", type: .int, objcAttributes: [], ownerTypeName: "A")
             optionalProp.isOptional = true
             optionalProp.type = prot
-            let nonOptionalProp = ProtocolPropertyGenerationIntention(name: "name", type: .int, attributes: [], ownerTypeName: "A")
-=======
-            let optionalProp = ProtocolPropertyGenerationIntention(name: "name", type: .int, objcAttributes: [])
-            optionalProp.isOptional = true
-            optionalProp.type = prot
-            let nonOptionalProp = ProtocolPropertyGenerationIntention(name: "name", type: .int, objcAttributes: [])
->>>>>>> 187c0313
+            let nonOptionalProp = ProtocolPropertyGenerationIntention(name: "name", type: .int, objcAttributes: [], ownerTypeName: "A")
             nonOptionalProp.isOptional = false
             nonOptionalProp.type = prot
             let optionalMethod = ProtocolMethodGenerationIntention(name: "name", ownerTypeName: "A", builder: { _ in })
