import XCTest
import IntentionPasses
import Intentions
import SwiftRewriterLib
<<<<<<< HEAD
import Commons
import GlobalsProviders
=======
import TypeSystem
>>>>>>> 187c0313

class DefaultIntentionPassesTests: XCTestCase {
    func testDefaultIntentionPasses() {
        let intents = DefaultIntentionPasses().intentionPasses
        
        // Using iterator so we can test ordering without indexing into array
        // (could crash and abort tests halfway through)
        var intentsIterator = intents.makeIterator()
        
        XCTAssert(intentsIterator.next() is FileTypeMergingIntentionPass)
        XCTAssert(intentsIterator.next() is PromoteProtocolPropertyConformanceIntentionPass)
        XCTAssert(intentsIterator.next() is ProtocolNullabilityPropagationToConformersIntentionPass)
        XCTAssert(intentsIterator.next() is PropertyMergeIntentionPass)
        XCTAssert(intentsIterator.next() is StoredPropertyToNominalTypesIntentionPass)
        XCTAssert(intentsIterator.next() is SwiftifyMethodSignaturesIntentionPass)
        XCTAssert(intentsIterator.next() is InitAnalysisIntentionPass)
        XCTAssert(intentsIterator.next() is ImportDirectiveIntentionPass)
        XCTAssert(intentsIterator.next() is UIKitCorrectorIntentionPass)
        XCTAssert(intentsIterator.next() is ProtocolNullabilityPropagationToConformersIntentionPass)
        XCTAssert(intentsIterator.next() is DetectNonnullReturnsIntentionPass)
        XCTAssert(intentsIterator.next() is PromoteNSMutableArrayIntentionPass)
        XCTAssertNil(intentsIterator.next())
    }
}

// Helper method for constructing intention pass contexts for tests
func makeContext(intentions: IntentionCollection,
                 resolveTypes: Bool = false) -> IntentionPassContext {
    
    let commonsTypeProvider = CompoundedMappingTypesGlobalsProvider()
    
    let globals = CompoundDefinitionsSource()
    
    // Register globals first
    globals.addSource(commonsTypeProvider.definitionsSource())
    
    let typeSystem = IntentionCollectionTypeSystem(intentions: intentions)
    
    typeSystem.addTypealiasProvider(commonsTypeProvider.typealiasProvider())
    typeSystem.addKnownTypeProvider(commonsTypeProvider.knownTypeProvider())
    
    let invoker = DefaultTypeResolverInvoker(globals: globals,
                                             typeSystem: typeSystem,
                                             numThreads: 8)
    let typeMapper = DefaultTypeMapper(typeSystem: typeSystem)
    
    if resolveTypes {
        invoker.resolveAllExpressionTypes(in: intentions, force: true)
    }
    
    return IntentionPassContext(typeSystem: typeSystem,
                                typeMapper: typeMapper,
                                typeResolverInvoker: invoker,
                                numThreads: 8)
}<|MERGE_RESOLUTION|>--- conflicted
+++ resolved
@@ -2,12 +2,9 @@
 import IntentionPasses
 import Intentions
 import SwiftRewriterLib
-<<<<<<< HEAD
 import Commons
 import GlobalsProviders
-=======
 import TypeSystem
->>>>>>> 187c0313
 
 class DefaultIntentionPassesTests: XCTestCase {
     func testDefaultIntentionPasses() {
