--- conflicted
+++ resolved
@@ -136,7 +136,6 @@
         XCTAssertEqual("extension B (Category)", TypeFormatter.asString(extension: extB))
     }
     
-<<<<<<< HEAD
     func testAsStringFunctionSignature() {
         let sig1 = FunctionSignature(name: "abc", parameters: [],
                                      returnType: .int, isStatic: false)
@@ -186,8 +185,6 @@
         XCTAssertEqual("(label name: Int = default)", TypeFormatter.asString(parameters: parameters))
     }
     
-=======
->>>>>>> 187c0313
     func testAsStringKnownType() {
         let type = KnownTypeBuilder(typeName: "A", kind: .struct)
             .settingAttributes([KnownAttribute(name: "attr", parameters: nil)])
