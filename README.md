# SwiftRewriter

[![Build Status](https://dev.azure.com/luiz-fs/SwiftRewriter/_apis/build/status/LuizZak.SwiftRewriter?branchName=master)](https://dev.azure.com/luiz-fs/SwiftRewriter/_build/latest?definitionId=3&branchName=master)

A program that aims to aid in automatization of conversion of Objective-C code into equivalent Swift code.

For information about how it's structured, see the [Architecture](Architecture.md) page.

#### Example

Given the following files:

MyClass.h:
```objc
@interface MyClass : NSObject
@property (nonnull) NSString *name;
@property (nonnull) NSString *surname;

- (nonnull instancetype)initWithName:(nonnull NSString*)name surname:(nonnull NSString*)surname;
- (void)printMyName;
@end
```

MyClass.m:
```objc
@implementation MyClass
- (instancetype)initWithName:(NSString*)name surname:(NSString*)surname {
    self = [super init];
    if(self) {
        self.name = name;
        self.surname = surname;
    }
    return self;
}
- (void)printMyName {
    NSLog(@"%@ %@", self.name, self.surname);
}
@end
```

Running SwiftRewriter as shown:

```bash
$ swift run SwiftRewriter --colorize --target stdout files MyClass.h MyClass.m
```

will produce the following Swift file in the standard output:

```swift
class MyClass: NSObject {
    var name: String
    var surname: String

    init(name: String, surname: String) {
        self.name = name
        self.surname = surname
        super.init()
    }

    func printMyName() {
        NSLog("%@ %@", self.name, self.surname)
    }
}
```

#### Requirements

Xcode 11.4 & Swift 5.2

#### Usage

- From the working directory execute as follows:

```bash
$ swift run -c=release SwiftRewriter files --colorize --target stdout /path/to/MyClass.h /path/to/MyClass.m
```

- To convert a directory containing Objective-C files (recursively), saving resulting .swift files to disk, execute as follows:

```bash
$ swift run -c=release SwiftRewriter path /path/to/project/
```

- Run `swift run SwiftRewriter --help` to print the full reference of command line arguments SwiftRewriter accepts. Reference also available bellow (for `path` subcommand):

Usage:

```
<<<<<<< HEAD
USAGE: SwiftRewriter [--colorize|-c] [--print-expression-types|-t] [--print-tracing-history|-p] [--emit-objc-compatibility|-o] [--verbose|-v] [--num-threads|-t <n>] [--force-ll|-ll] [--target|-w stdout | filedisk] [--follow-imports] [files <files...> | path <path> [--exclude-pattern|-e <pattern>] [--include-pattern|-i <pattern>] [--skip-confirm|-s] [--overwrite|-o]]
=======
OVERVIEW: 

Examines a path and collects all .h/.m files to convert, before presenting a prompt to confirm conversion of files.

USAGE: SwiftRewriter path <options>

ARGUMENTS:
  <path>                  Path to the project to inspect 
>>>>>>> 58270798

OPTIONS:
  -e, --exclude-pattern <exclude-pattern>
                          Provides a file pattern for excluding matches from the initial Objective-C files search. Pattern is applied to the full path. 
  -i, --include-pattern <include-pattern>
                          Provides a pattern for including matches from the initial Objective-C files search. Pattern is applied to the full path. --exclude-pattern takes priority over --include-pattern
                          matches. 
  -s, --skip-confirm      Skips asking for confirmation prior to parsing. 
  -o, --overwrite         Overwrites any .swift file with a matching output name on the target path. 
  -c, --colorize          Pass this parameter as true to enable terminal colorization during output. 
  -e, --print-expression-types
                          Prints the type of each top-level resolved expression statement found in function bodies. 
  -p, --print-tracing-history
                          Prints extra information before each declaration and member about the inner logical decisions of intention passes as they change the structure of declarations. 
  -v, --verbose           Prints progress information to the console while performing a transpiling job. 
  -t, --num-threads <num-threads>
                          Specifies the number of threads to use when performing parsing, as well as intention and expression passes. If not specified, thread allocation is defined by the system
                          depending on usage conditions. 
  --force-ll              Forces ANTLR parsing to use LL prediction context, instead of making an attempt at SLL first. May be more performant in some circumstances depending on complexity of original
                          source code. 
  --emit-objc-compatibility
                          Emits '@objc' attributes on definitions, and emits NSObject subclass and NSObjectProtocol conformance on protocols.

<<<<<<< HEAD
This forces Swift to create Objective-C-compatible subclassing structures
which may increase compatibility with previous Obj-C code.
  --follow-imports, -f    Follows #import declarations in files in order to parse other relevant files.
  --force-ll, -ll         Forces ANTLR parsing to use LL prediction context, instead of making an attempt at SLL first. May be more performant in some circumstances depending on complexity of original source code.
  --num-threads, -t       Specifies the number of threads to use when performing parsing, as well as intention and expression passes. If not specified, thread allocation is defined by the system depending on usage conditions.
  --print-expression-types, -e
                          Prints the type of each top-level resolved expression statement found in function bodies.
  --print-tracing-history, -p
                          Prints extra information before each declaration and member about the inner logical decisions of intention passes as they change the structure of declarations.
  --target, -w            Specifies the output target for the conversion.
=======
                          This forces Swift to create Objective-C-compatible subclassing structures
                          which may increase compatibility with previous Obj-C code. 
  --diagnose-file <diagnose-file>
                          Provides a target file path to diagnose during rewriting.
After each intention pass and after expression passes, the file is written
                          to the standard output for diagnosing rewriting issues. 
  -w, --target <target>   Specifies the output target for the conversion.
>>>>>>> 58270798
Defaults to 'filedisk' if not provided.

    stdout
        Prints the conversion results to the terminal's standard output;
    
                              filedisk
                                  Saves output of conversion to the filedisk as .swift files on the same folder as the input files. 
  -h, --help              Show help information.

```

The program should output the contents of the files you pass into the standard output.

#### Project goals

This is mostly a side project of mine to train my Swift and architecture chops. That being said, there are a couple of main goals that I have in mind going forward with this:

SwiftRewriter should:

1. Always produce valid Swift syntax as output (not necessarily _semantically_ valid, though);
2. Try to produce code that functions as close as possible to the original Objective-C source, with no surprises;
3. Try to do as much as possible of the tedious laborious work of converting syntax and getting it ready for the user to make the last manual changes that will inevitably be necessary;
4. Whenever possible, make automatic, semantically correct transformations that will save the user some time from doing it manually later;
5. Be extensible, as far as writing a new syntax/type-structure transformation pass is concerned. (for more info on transformation passes, see aformentioned [Architecture document page](Architecture.md))

Some other libraries and resources that are also concerned with automating the process of converting Objective-C to Swift to some degree include that I think are worth mentioning:

- [Yahoo's Objc2Swift](https://github.com/yahoojapan/objc2swift) makes language transformations, but it has shortcomings as far as making large transpilations go: Its grammar implementation lacks modern Objective-C features (such as generic types), and it makes no semantic transformations, doing AST conversions only. Main inspiration for writing this tool, I just thought augmenting it with a more modern Objective-C syntax and some semantical awareness would be nifty.

- [Objc2Swift.js](http://okaxaki.github.io/objc2swift/index.html) is a more fully-fledged, nifty converter that is semantically-aware and attempts to produce working code while respecting semantics, but it does not currently support emitting Swift 3, 4 and 5-compatible code.

- [Swiftify](https://objectivec2swift.com/) is a comercial product which does many high and low-level transformations, producing code that appears to be (I haven't tested it much, tbh) nearly fully-functioning Swift code.<|MERGE_RESOLUTION|>--- conflicted
+++ resolved
@@ -86,9 +86,6 @@
 Usage:
 
 ```
-<<<<<<< HEAD
-USAGE: SwiftRewriter [--colorize|-c] [--print-expression-types|-t] [--print-tracing-history|-p] [--emit-objc-compatibility|-o] [--verbose|-v] [--num-threads|-t <n>] [--force-ll|-ll] [--target|-w stdout | filedisk] [--follow-imports] [files <files...> | path <path> [--exclude-pattern|-e <pattern>] [--include-pattern|-i <pattern>] [--skip-confirm|-s] [--overwrite|-o]]
-=======
 OVERVIEW: 
 
 Examines a path and collects all .h/.m files to convert, before presenting a prompt to confirm conversion of files.
@@ -97,7 +94,6 @@
 
 ARGUMENTS:
   <path>                  Path to the project to inspect 
->>>>>>> 58270798
 
 OPTIONS:
   -e, --exclude-pattern <exclude-pattern>
@@ -121,18 +117,6 @@
   --emit-objc-compatibility
                           Emits '@objc' attributes on definitions, and emits NSObject subclass and NSObjectProtocol conformance on protocols.
 
-<<<<<<< HEAD
-This forces Swift to create Objective-C-compatible subclassing structures
-which may increase compatibility with previous Obj-C code.
-  --follow-imports, -f    Follows #import declarations in files in order to parse other relevant files.
-  --force-ll, -ll         Forces ANTLR parsing to use LL prediction context, instead of making an attempt at SLL first. May be more performant in some circumstances depending on complexity of original source code.
-  --num-threads, -t       Specifies the number of threads to use when performing parsing, as well as intention and expression passes. If not specified, thread allocation is defined by the system depending on usage conditions.
-  --print-expression-types, -e
-                          Prints the type of each top-level resolved expression statement found in function bodies.
-  --print-tracing-history, -p
-                          Prints extra information before each declaration and member about the inner logical decisions of intention passes as they change the structure of declarations.
-  --target, -w            Specifies the output target for the conversion.
-=======
                           This forces Swift to create Objective-C-compatible subclassing structures
                           which may increase compatibility with previous Obj-C code. 
   --diagnose-file <diagnose-file>
@@ -140,14 +124,14 @@
 After each intention pass and after expression passes, the file is written
                           to the standard output for diagnosing rewriting issues. 
   -w, --target <target>   Specifies the output target for the conversion.
->>>>>>> 58270798
 Defaults to 'filedisk' if not provided.
 
     stdout
         Prints the conversion results to the terminal's standard output;
     
-                              filedisk
-                                  Saves output of conversion to the filedisk as .swift files on the same folder as the input files. 
+                            filedisk
+                                Saves output of conversion to the filedisk as .swift files on the same folder as the input files. 
+  --follow-imports, -f    Follows #import declarations in files in order to parse other relevant files.
   -h, --help              Show help information.
 
 ```
