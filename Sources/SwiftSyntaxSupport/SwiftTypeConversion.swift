import SwiftSyntax
import SwiftAST

public class SwiftTypeConverter {
    public static func makeTypeSyntax(_ type: SwiftType) -> TypeSyntax {
        SwiftTypeConverter().makeTypeSyntax(type)
    }
    
    private var _blockStackLevel = 0
    
    private init() {
        
    }
    
    func makeWrappedInParensIfRequired(_ type: SwiftType) -> TypeSyntax {
        if type.requiresSurroundingParens {
            return TypeSyntax(makeTupleTypeSyntax([type]))
        }
        
        return makeTypeSyntax(type)
    }
    
    func makeTypeSyntax(_ type: SwiftType) -> TypeSyntax {
        switch type {
            
            
        case .nominal(.generic("Array", let inner)) where inner.count == 1:
            return ArrayTypeSyntax { builder in
                builder.useLeftSquareBracket(SyntaxFactory.makeLeftSquareBracketToken())
                builder.useRightSquareBracket(SyntaxFactory.makeRightSquareBracketToken())
                
                builder.useElementType(makeTypeSyntax(inner[0]))
            }
            
        case let .nominal(.generic("Dictionary", elements)) where elements.count == 2:
            let key = elements[0]
            let value = elements[1]
            
            return DictionaryTypeSyntax { builder in
                builder.useLeftSquareBracket(SyntaxFactory.makeLeftSquareBracketToken())
                builder.useColon(SyntaxFactory.makeColonToken().withTrailingSpace())
                builder.useRightSquareBracket(SyntaxFactory.makeRightSquareBracketToken())
                
                builder.useKeyType(makeTypeSyntax(key))
                builder.useValueType(makeTypeSyntax(value))
            }
            
            
        case .nominal(let nominal):
            return makeNominalTypeSyntax(nominal).asTypeSyntax
            
        case .implicitUnwrappedOptional(let type):
            return SyntaxFactory
                .makeImplicitlyUnwrappedOptionalType(
                    wrappedType: makeWrappedInParensIfRequired(type),
                    exclamationMark: SyntaxFactory.makeExclamationMarkToken()
                ).asTypeSyntax
            
        case .nullabilityUnspecified(let type):
            let type = makeWrappedInParensIfRequired(type)
            
            if _blockStackLevel > 0 {
                return SyntaxFactory
                    .makeOptionalType(
                        wrappedType: type,
                        questionMark: SyntaxFactory.makePostfixQuestionMarkToken()
                    ).asTypeSyntax
            } else {
                return SyntaxFactory
                    .makeImplicitlyUnwrappedOptionalType(
                        wrappedType: type,
                        exclamationMark: SyntaxFactory.makeExclamationMarkToken()
                    ).asTypeSyntax
            }
            
        case .optional(let type):
            return SyntaxFactory
                .makeOptionalType(
                    wrappedType: makeWrappedInParensIfRequired(type),
                    questionMark: SyntaxFactory.makePostfixQuestionMarkToken()
                ).asTypeSyntax
            
        case .metatype(let type):
            return SyntaxFactory
                .makeMetatypeType(
                    baseType: makeTypeSyntax(type),
                    period: SyntaxFactory.makePeriodToken(),
                    typeOrProtocol: SyntaxFactory.makeTypeToken()
                ).asTypeSyntax
            
        case .nested(let nested):
            return makeNestedTypeSyntax(nested).asTypeSyntax
            
        case let .block(returnType, parameters, attributes):
            _blockStackLevel += 1
            defer {
                _blockStackLevel -= 1
            }
            
            let attributes = attributes.sorted(by: { $0.description < $1.description })
            
            return AttributedTypeSyntax { builder in
                let functionType = FunctionTypeSyntax { builder in
                    builder.useArrow(SyntaxFactory.makeArrowToken().addingSurroundingSpaces())
                    builder.useLeftParen(SyntaxFactory.makeLeftParenToken())
                    builder.useRightParen(SyntaxFactory.makeRightParenToken())
                    builder.useReturnType(makeTypeSyntax(returnType))
                    
                    // Parameters
                    makeTupleTypeSyntax(parameters)
                        .elements
                        .forEach { builder.addArgument($0) }
                }.asTypeSyntax
                
                builder.useBaseType(functionType)
                
                for attribute in attributes {
                    let attrSyntax: AttributeSyntax
                    switch attribute {
                    case .autoclosure:
                        attrSyntax = SyntaxFactory
                            .makeAttribute(
                                atSignToken: SyntaxFactory.makeAtSignToken(),
                                attributeName: makeIdentifier("autoclosure"),
                                leftParen: nil,
                                argument: nil,
                                rightParen: nil,
                                tokenList: nil
                            )
                        
                    case .escaping:
                        attrSyntax = SyntaxFactory
                            .makeAttribute(
                                atSignToken: SyntaxFactory.makeAtSignToken(),
                                attributeName: makeIdentifier("escaping"),
                                leftParen: nil,
                                argument: nil,
                                rightParen: nil,
                                tokenList: nil
                            )
                        
                    case .convention(let convention):
                        attrSyntax = SyntaxFactory
                            .makeAttribute(
                                atSignToken: SyntaxFactory.makeAtSignToken(),
                                attributeName: makeIdentifier("convention"),
                                leftParen: nil,
                                argument: nil,
                                rightParen: nil,
                                tokenList: SyntaxFactory.makeTokenList([
                                    SyntaxFactory.makeLeftParenToken(),
                                    makeIdentifier(convention.rawValue),
                                    SyntaxFactory.makeRightParenToken().withTrailingSpace()
                                ])
                            )
                    }
                    
                    builder.addAttribute(Syntax(attrSyntax))
                }
            }.asTypeSyntax
            
        case .tuple(let tuple):
            switch tuple {
            case .types(let types):
                return makeTupleTypeSyntax(types).asTypeSyntax
                
            case .empty:
                return SyntaxFactory.makeTypeIdentifier("Void")
            }
            
        case .protocolComposition(let composition):
            return CompositionTypeSyntax { builder in
                let count = composition.count
                
                for (i, type) in composition.enumerated() {
                    builder.addElement(CompositionTypeElementSyntax { builder in
                        
                        switch type {
                        case .nested(let nested):
                            builder.useType(makeNestedTypeSyntax(nested).asTypeSyntax)
                            
                        case .nominal(let nominal):
                            builder.useType(makeNominalTypeSyntax(nominal).asTypeSyntax)
                        }
                        
                        if i != count - 1 {
                            builder.useAmpersand(SyntaxFactory.makePrefixAmpersandToken().addingSurroundingSpaces())
                        }
                    })
                }
<<<<<<< HEAD
            }
=======
            }.asTypeSyntax
            
        case .array(let inner):
            return ArrayTypeSyntax { builder in
                builder.useLeftSquareBracket(SyntaxFactory.makeLeftSquareBracketToken())
                builder.useRightSquareBracket(SyntaxFactory.makeRightSquareBracketToken())
                
                builder.useElementType(makeTypeSyntax(inner))
            }.asTypeSyntax
            
        case let .dictionary(key, value):
            return DictionaryTypeSyntax { builder in
                builder.useLeftSquareBracket(SyntaxFactory.makeLeftSquareBracketToken())
                builder.useColon(SyntaxFactory.makeColonToken().withTrailingSpace())
                builder.useRightSquareBracket(SyntaxFactory.makeRightSquareBracketToken())
                
                builder.useKeyType(makeTypeSyntax(key))
                builder.useValueType(makeTypeSyntax(value))
            }.asTypeSyntax
>>>>>>> 187c0313
        }
    }
    
    func makeTupleTypeSyntax<C: Collection>(_ types: C) -> TupleTypeSyntax where C.Element == SwiftType {
        TupleTypeSyntax { builder in
            builder.useLeftParen(SyntaxFactory.makeLeftParenToken())
            builder.useRightParen(SyntaxFactory.makeRightParenToken())
            
            iterateWithComma(types) { (type, hasComma) in
                builder.addElement(TupleTypeElementSyntax { builder in
                    builder.useType(makeTypeSyntax(type))
                    
                    if hasComma {
                        builder.useTrailingComma(SyntaxFactory.makeCommaToken().withTrailingSpace())
                    }
                })
            }
        }
    }

    func makeNestedTypeSyntax(_ nestedType: NestedSwiftType) -> MemberTypeIdentifierSyntax {
        
        let produce: (MemberTypeIdentifierSyntax, NominalSwiftType) -> MemberTypeIdentifierSyntax = { (previous, type) in
            let typeSyntax = self.makeNominalTypeSyntax(type)
            
            return SyntaxFactory
                .makeMemberTypeIdentifier(
                    baseType: previous.asTypeSyntax,
                    period: SyntaxFactory.makePeriodToken(),
                    name: typeSyntax.name,
                    genericArgumentClause: typeSyntax.genericArgumentClause
            )
        }
        
        let typeSyntax = makeNominalTypeSyntax(nestedType.second)
        
        let initial = SyntaxFactory
            .makeMemberTypeIdentifier(
                baseType: makeNominalTypeSyntax(nestedType.first).asTypeSyntax,
                period: SyntaxFactory.makePeriodToken(),
                name: typeSyntax.name,
                genericArgumentClause: typeSyntax.genericArgumentClause
            )
        
        return nestedType.reduce(initial, produce)
    }
    
    func makeNominalTypeSyntax(_ nominal: NominalSwiftType) -> SimpleTypeIdentifierSyntax {
        switch nominal {
        case .typeName(let name):
            return SyntaxFactory
                .makeSimpleTypeIdentifier(
                    name: SyntaxFactory.makeIdentifier(name),
                    genericArgumentClause: nil
                )
            
        // TODO: This shouldn't be here; handle it with Intention/ExpressionPasses
        // before handing this to the syntax producer.
        case let .generic("NSArray", parameters) where parameters.count == 1:
            return SyntaxFactory
                .makeSimpleTypeIdentifier(
                    name: SyntaxFactory.makeIdentifier("NSArray"),
                    genericArgumentClause: nil
                )
        case let .generic("NSMutableArray", parameters) where parameters.count == 1:
            return SyntaxFactory
                .makeSimpleTypeIdentifier(
                    name: SyntaxFactory.makeIdentifier("NSMutableArray"),
                    genericArgumentClause: nil
            )
            
        case let .generic(name, parameters):
            let types = parameters.map(makeTypeSyntax)
            
            let genericArgumentList =
                SyntaxFactory
                    .makeGenericArgumentList(
                        mapWithComma(types) { (type, hasComma) -> GenericArgumentSyntax in
                            SyntaxFactory
                                .makeGenericArgument(
                                    argumentType: type,
                                    trailingComma: hasComma ? SyntaxFactory.makeCommaToken().withTrailingSpace() : nil)
                        })
            
            let genericArgumentClause = SyntaxFactory
                .makeGenericArgumentClause(
                    leftAngleBracket: SyntaxFactory.makeLeftAngleToken(),
                    arguments: genericArgumentList,
                    rightAngleBracket: SyntaxFactory.makeRightAngleToken()
                )
            
            return SyntaxFactory.makeSimpleTypeIdentifier(
                name: SyntaxFactory.makeIdentifier(name),
                genericArgumentClause: genericArgumentClause
            )
        }
    }
}<|MERGE_RESOLUTION|>--- conflicted
+++ resolved
@@ -188,29 +188,7 @@
                         }
                     })
                 }
-<<<<<<< HEAD
-            }
-=======
             }.asTypeSyntax
-            
-        case .array(let inner):
-            return ArrayTypeSyntax { builder in
-                builder.useLeftSquareBracket(SyntaxFactory.makeLeftSquareBracketToken())
-                builder.useRightSquareBracket(SyntaxFactory.makeRightSquareBracketToken())
-                
-                builder.useElementType(makeTypeSyntax(inner))
-            }.asTypeSyntax
-            
-        case let .dictionary(key, value):
-            return DictionaryTypeSyntax { builder in
-                builder.useLeftSquareBracket(SyntaxFactory.makeLeftSquareBracketToken())
-                builder.useColon(SyntaxFactory.makeColonToken().withTrailingSpace())
-                builder.useRightSquareBracket(SyntaxFactory.makeRightSquareBracketToken())
-                
-                builder.useKeyType(makeTypeSyntax(key))
-                builder.useValueType(makeTypeSyntax(value))
-            }.asTypeSyntax
->>>>>>> 187c0313
         }
     }
     
