--- conflicted
+++ resolved
@@ -60,11 +60,7 @@
     @inlinable
     public override func copy() -> ForStatement {
         ForStatement(pattern: pattern.copy(), exp: exp.copy(), body: body.copy())
-<<<<<<< HEAD
-                .copyMetadata(from: self)
-=======
             .copyMetadata(from: self)
->>>>>>> 70cc174a
     }
     
     private func reloadChildrenNodes() {
