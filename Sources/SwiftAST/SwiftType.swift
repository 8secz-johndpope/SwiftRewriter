/// Represents a Swift type structure
indirect public enum SwiftType: Hashable {
    case nested(NestedSwiftType)
    case nominal(NominalSwiftType)
    case protocolComposition(ProtocolCompositionSwiftType)
    case tuple(TupleSwiftType)
    case block(returnType: SwiftType, parameters: [SwiftType], attributes: Set<BlockTypeAttribute>)
    case metatype(for: SwiftType)
    case optional(SwiftType)
    case implicitUnwrappedOptional(SwiftType)
    case nullabilityUnspecified(SwiftType)
}

extension SwiftType: ExpressibleByStringLiteral {
    public init(stringLiteral value: String) {
        self = .nominal(.typeName(value))
    }
}

/// A nominal Swift type, which is either a plain typename or a generic type.
public enum NominalSwiftType: Hashable {
    case typeName(String)
    case generic(String, parameters: GenericArgumentSwiftType)
}

extension NominalSwiftType: ExpressibleByStringLiteral {
    public init(stringLiteral value: String) {
        self = .typeName(value)
    }
}

/// A component for a protocol composition
public enum ProtocolCompositionComponent: Hashable {
    case nominal(NominalSwiftType)
    case nested(NestedSwiftType)
}

/// A tuple swift type, which either represents an empty tuple or two or more
/// Swift types.
public enum TupleSwiftType: Hashable {
    case types(TwoOrMore<SwiftType>)
    case empty
}

/// An attribute for block types.
public enum BlockTypeAttribute: Hashable, CustomStringConvertible {
    public var description: String {
        switch self {
        case .autoclosure:
            return "@autoclosure"
            
        case .escaping:
            return "@escaping"
            
        case .convention(let c):
            return "@convention(\(c.rawValue))"
        }
    }
    
    case autoclosure
    case escaping
    case convention(Convention)
    
    public enum Convention: String, Hashable {
        case block
        case c
    }
}

public typealias ProtocolCompositionSwiftType = TwoOrMore<ProtocolCompositionComponent>
public typealias NestedSwiftType = TwoOrMore<NominalSwiftType>
public typealias GenericArgumentSwiftType = OneOrMore<SwiftType>

public extension SwiftType {
    /// If this Swift type is a nominal typename, returns the inner type name as
    /// a string, otherwise returns nil.
    var typeName: String? {
        switch self {
        case .nominal(.typeName(let name)):
            return name
        default:
            return nil
        }
    }
    
    /// Whether this type requires surrounding parenthesis when this type is used
    /// within an optional or metatype.
    var requiresSurroundingParens: Bool {
        switch self {
        case .protocolComposition, .block:
            return true
        default:
            return false
        }
    }
    
    /// Returns `true` if this type is a block type
    var isBlock: Bool {
        switch self {
        case .block:
            return true
        default:
            return false
        }
    }
    
    /// Returns `true` if this type is either an optional, an implicitly unwrapped
    /// optional, or a 'nullability-unspecified' optional.
    var isOptional: Bool {
        switch self {
        case .optional, .implicitUnwrappedOptional, .nullabilityUnspecified:
            return true
        default:
            return false
        }
    }
    
    var isMetatype: Bool {
        switch self {
        case .metatype:
            return true
        default:
            return false
        }
    }
    
    var isImplicitlyUnwrapped: Bool {
        switch self {
        case .implicitUnwrappedOptional:
            return true
        default:
            return false
        }
    }
    
    var canBeImplicitlyUnwrapped: Bool {
        switch self {
        case .implicitUnwrappedOptional, .nullabilityUnspecified:
            return true
        default:
            return false
        }
    }
    
    var isNullabilityUnspecified: Bool {
        switch self {
        case .nullabilityUnspecified:
            return true
        default:
            return false
        }
    }
    
    /// Returns `true` if this type represents a nominal type.
    /// Except for blocks, metatypes and tuples, all types are considered nominal
    /// types.
    var isNominal: Bool {
        switch self {
        case .block, .metatype, .tuple:
            return false
        default:
            return true
        }
    }
    
    /// Returns `true` iff this SwiftType is a `.protocolComposition` case.
    var isProtocolComposition: Bool {
        switch self {
        case .protocolComposition:
            return true
        default:
            return false
        }
    }
    
    /// Returns `true` if this type is a `.typeName`, a `.genericTypeName`, or a
    /// `.protocolComposition` type.
    var isProtocolComposable: Bool {
        switch self {
        case .nominal(.typeName), .nominal(.generic), .protocolComposition:
            return true
        default:
            return false
        }
    }
    
    /// If this type is an `.optional` or `.implicitUnwrappedOptional` type, returns
    /// an unwrapped version of self.
    /// The return is unwrapped only once.
    var unwrapped: SwiftType {
        switch self {
        case .optional(let type),
             .implicitUnwrappedOptional(let type),
             .nullabilityUnspecified(let type):
            return type
            
        default:
            return self
        }
    }
    
    /// If this type is an `.optional` or `.implicitUnwrappedOptional` type,
    /// returns an unwrapped version of self.
    /// The return is then recursively unwrapped again until a non-optional base
    /// type is reached.
    var deepUnwrapped: SwiftType {
        switch self {
        case .optional(let type),
             .implicitUnwrappedOptional(let type),
             .nullabilityUnspecified(let type):
            return type.deepUnwrapped
            
        default:
            return self
        }
    }
    
    /// Returns `self` wrapped over an `.optional` case.
    var asOptional: SwiftType {
        .optional(self)
    }
    
    /// Returns `self` wrapped over an `.implicitUnwrappedOptional` case.
    var asImplicitUnwrapped: SwiftType {
        .implicitUnwrappedOptional(self)
    }
    
    /// Returns `self` wrapped over an `.nullabilityUnspecified` case.
    var asNullabilityUnspecified: SwiftType {
        .nullabilityUnspecified(self)
    }
    
    /// Returns this type, wrapped in the same optionality depth as another given
    /// type.
    ///
    /// In case the other type is not an optional type, returns this type with
    /// no optionality.
    func withSameOptionalityAs(_ type: SwiftType) -> SwiftType {
        type.wrappingOther(self.deepUnwrapped)
    }
    
    /// In case this type represents an optional value, returns a new optional
    /// type with the same optionality as this type, but wrapping over a given
    /// type.
    ///
    /// If this type is not optional, `type` is returned, instead.
    ///
    /// Lookup is deep, and returns the same optionality chain as this type's.
    func wrappingOther(_ type: SwiftType) -> SwiftType {
        switch self {
        case .optional(let inner):
            return .optional(inner.wrappingOther(type))
        case .implicitUnwrappedOptional(let inner):
            return .implicitUnwrappedOptional(inner.wrappingOther(type))
        case .nullabilityUnspecified(let inner):
            return .nullabilityUnspecified(inner.wrappingOther(type))
        default:
            return type
        }
    }
    
    static let void = SwiftType.tuple(.empty)
    static let int = SwiftType.typeName("Int")
    static let uint = SwiftType.typeName("UInt")
    static let string = SwiftType.typeName("String")
    static let bool = SwiftType.typeName("Bool")
    static let float = SwiftType.typeName("Float")
    static let double = SwiftType.typeName("Double")
    static let cgFloat = SwiftType.typeName("CGFloat")
    static let any = SwiftType.typeName("Any")
    static let anyObject = SwiftType.typeName("AnyObject")
    
    static let selector = SwiftType.typeName("Selector")
    
    static let nsArray = SwiftType.typeName("NSArray")
    static let nsDictionary = SwiftType.typeName("NSDictionary")
    
    /// A special type name to use to represent instancetype's from Objective-C.
    static let instancetype = SwiftType.typeName("__instancetype")
    
    /// A special type used in place of definitions with improper typing
    static let errorType = SwiftType.typeName("<<error type>>")
    
    static func openRange(_ operand: SwiftType) -> SwiftType {
        .nominal(.generic("Range", parameters: .one(operand)))
    }
    
    static func closedRange(_ operand: SwiftType) -> SwiftType {
        .nominal(.generic("ClosedRange", parameters: .one(operand)))
    }
    
    static func typeName(_ name: String) -> SwiftType {
        .nominal(.typeName(name))
    }
    
    static func generic(_ name: String, parameters: GenericArgumentSwiftType) -> SwiftType {
        .nominal(.generic(name, parameters: parameters))
    }
    
    static func swiftBlock(returnType: SwiftType,
                           parameters: [SwiftType] = []) -> SwiftType {
        
        .block(returnType: returnType, parameters: parameters, attributes: [])
    }
    
    public static func array(_ element: SwiftType) -> SwiftType {
        return .generic("Array", parameters: [element])
    }
    public static func dictionary(key: SwiftType, value: SwiftType) -> SwiftType {
        return .generic("Dictionary", parameters: [key, value])
    }
    
    /// Returns a type that is the same as the input, but with any .optional or
    /// .implicitUnwrappedOptional types unwrapped to non optional, inclusing
    /// block parameters.
    ///
    /// - Parameters:
    ///   - type: The input type
    ///   - removeImplicitsOnly: Whether to only remove implicit unwrapped optionals,
    /// keeping optionals in place.
    /// - Returns: The deeply unwrapped version of the input type.
    static func asNonnullDeep(_ type: SwiftType,
                              removeUnspecifiedsOnly: Bool = false) -> SwiftType {
        
        var result: SwiftType = type
        
        if removeUnspecifiedsOnly {
            if case .nullabilityUnspecified(let inner) = type {
                result = inner
            }
        } else {
            result = type.deepUnwrapped
        }
        
        switch result {
        case let .block(returnType, parameters, attributes):
            let returnType =
                asNonnullDeep(returnType,
                              removeUnspecifiedsOnly: removeUnspecifiedsOnly)
            
            let parameters = parameters.map {
                asNonnullDeep($0, removeUnspecifiedsOnly: removeUnspecifiedsOnly)
            }
            
            result = .block(returnType: returnType,
                            parameters: parameters,
                            attributes: attributes)
            
        default:
            break
        }
        
        return result
    }
}

extension NominalSwiftType: CustomStringConvertible {
    public var description: String {
        switch self {
        case .typeName(let name):
            return name
            
        case let .generic("Array", elements) where elements.count == 1:
            return "[\(elements[0])]"
            
        case let .generic("Dictionary", elements) where elements.count == 2:
            return "[\(elements[0]): \(elements[1])]"
            
        case let .generic(name, params):
            return name + "<" + params.map(\.description).joined(separator: ", ") + ">"
        }
    }
    
    public var typeNameValue: String {
        switch self {
        case .typeName(let typeName),
             .generic(let typeName, _):
            
            return typeName
        }
    }
}

extension ProtocolCompositionComponent: CustomStringConvertible {
    public var description: String {
        switch self {
        case .nested(let items):
            return items.map(\.description).joined(separator: ".")
        case .nominal(let nominal):
            return nominal.description
        }
    }
    
    public static func typeName(_ name: String) -> ProtocolCompositionComponent {
        .nominal(.typeName(name))
    }
}

extension SwiftType: CustomStringConvertible {
    public var description: String {
        switch self {
        case .nominal(let type):
            return type.description
            
        case let .block(returnType, parameters, attributes):
            let sortedAttributes =
                attributes.sorted { $0.description < $1.description }
            
            let attributeString =
                sortedAttributes.map(\.description).joined(separator: " ")
            
            return
                (attributeString.isEmpty ? "" : attributeString + " ")
                    + "("
                    + parameters.map(\.description).joined(separator: ", ")
                    + ") -> "
                    + returnType.description
            
        case .optional(let type):
            return type.descriptionWithParens + "?"
            
        case .implicitUnwrappedOptional(let type):
            return type.descriptionWithParens + "!"
            
        case .nullabilityUnspecified(let type):
            return type.descriptionWithParens + "!"
            
        case let .protocolComposition(types):
            return types.map(\.description).joined(separator: " & ")
            
        case let .metatype(innerType):
            return innerType.descriptionWithParens + ".Type"
            
        case .tuple(.empty):
            return "Void"
            
        case let .tuple(.types(inner)):
            return "(" + inner.map(\.description).joined(separator: ", ") + ")"
            
        case .nested(let items):
<<<<<<< HEAD
            return items.map { $0.description }.joined(separator: ".")
=======
            return items.map(\.description).joined(separator: ".")
            
        case .array(let type):
            return "[\(type)]"
            
        case let .dictionary(key, value):
            return "[\(key): \(value)]"
>>>>>>> 187c0313
        }
    }
    
    private var descriptionWithParens: String {
        if requiresSurroundingParens {
            return "(\(self))"
        }
        
        return self.description
    }
}

// MARK: - Codable conformance
extension SwiftType: Codable {
    public init(from decoder: Decoder) throws {
        let string: String
        
        if decoder.codingPath.isEmpty {
            let container = try decoder.container(keyedBy: CodingKeys.self)
            string = try container.decode(String.self, forKey: .type)
        } else {
            let container = try decoder.singleValueContainer()
            string = try container.decode(String.self)
        }
        
        self = try SwiftTypeParser.parse(from: string)
    }
    
    public func encode(to encoder: Encoder) throws {
        if encoder.codingPath.isEmpty {
            var container = encoder.container(keyedBy: CodingKeys.self)
            try container.encode(description, forKey: .type)
        } else {
            var container = encoder.singleValueContainer()
            try container.encode(description)
        }
    }
    
    private enum CodingKeys: String, CodingKey {
        case type
    }
}

// MARK: - Building structures
public struct OneOrMore<T> {
    public var first: T
    var remaining: [T]
    
    /// Returns the number of items on this `OneOrMore` list.
    ///
    /// Due to semantics of this list type, this value is always `>= 1`.
    public var count: Int {
        remaining.count + 1
    }
    
    public var last: T {
        remaining.last ?? first
    }
    
    public init(first: T, remaining: [T]) {
        self.first = first
        self.remaining = remaining
    }
    
    /// Creates a `OneOrMore` enum list with a given collection.
    /// The collection must have at least two elements.
    ///
    /// - precondition: `collection.count >= 1`
    public static func fromCollection<C>(_ collection: C) -> OneOrMore
        where C: BidirectionalCollection, C.Element == T, C.Index == Int {
            
        precondition(collection.count >= 1)
        
        return OneOrMore(first: collection[0], remaining: Array(collection.dropFirst(1)))
    }
    
    /// Shortcut for creating a `OneOrMore` list with a given item
    public static func one(_ value: T) -> OneOrMore {
        OneOrMore(first: value, remaining: [])
    }
}

public struct TwoOrMore<T> {
    public var first: T
    public var second: T
    var remaining: [T]
    
    /// Returns the number of items on this `TwoOrMore` list.
    ///
    /// Due to semantics of this list type, this value is always `>= 2`.
    public var count: Int {
        remaining.count + 2
    }
    
    public var last: T {
        remaining.last ?? second
    }
    
    public init(first: T, second: T, remaining: [T]) {
        self.first = first
        self.second = second
        self.remaining = remaining
    }
    
    /// Creates a `TwoOrMore` enum list with a given collection.
    /// The collection must have at least two elements.
    ///
    /// - precondition: `collection.count >= 2`
    public static func fromCollection<C>(_ collection: C) -> TwoOrMore
        where C: BidirectionalCollection, C.Element == T, C.Index == Int {
            
        precondition(collection.count >= 2)
        
        return TwoOrMore(first: collection[0], second: collection[1], remaining: Array(collection.dropFirst(2)))
    }
    
    /// Shortcut for creating a `TwoOrMore` list with two given items
    public static func two(_ value1: T, _ value2: T) -> TwoOrMore {
        TwoOrMore(first: value1, second: value2, remaining: [])
    }
}

// MARK: Sequence protocol conformances
extension OneOrMore: Sequence {
    public func makeIterator() -> Iterator {
        Iterator(current: self)
    }
    
    public struct Iterator: IteratorProtocol {
        private var current: OneOrMore
        private var index: Index = 0
        
        init(current: OneOrMore) {
            self.current = current
        }
        
        public mutating func next() -> T? {
            defer {
                index += 1
            }
            
            return index < current.endIndex ? current[index] : nil
        }
    }
}

extension TwoOrMore: Sequence {
    public func makeIterator() -> Iterator {
        Iterator(current: self)
    }
    
    public struct Iterator: IteratorProtocol {
        private var current: TwoOrMore
        private var index: Index = 0
        
        init(current: TwoOrMore) {
            self.current = current
        }
        
        public mutating func next() -> T? {
            defer {
                index += 1
            }
            
            return index < current.endIndex ? current[index] : nil
        }
    }
}

// MARK: Collection conformance
extension OneOrMore: Collection {
    public var startIndex: Int {
        return 0
    }
    public var endIndex: Int {
        remaining.count + 1
    }
    
    public subscript(index: Int) -> T {
        switch index {
        case 0:
            return first
        case let rem:
            return remaining[rem - 1]
        }
    }
    
    public func index(after i: Int) -> Int {
        return i + 1
    }
}

extension TwoOrMore: Collection {
    public var startIndex: Int {
        return 0
    }
    public var endIndex: Int {
        return remaining.count + 2
    }
    
    public subscript(index: Int) -> T {
        switch index {
        case 0:
            return first
        case 1:
            return second
        case let rem:
            return remaining[rem - 2]
        }
    }
    
    public func index(after i: Int) -> Int {
        i + 1
    }
}

// MARK: Equatable conditional conformance
extension OneOrMore: Equatable where T: Equatable { }
extension OneOrMore: Hashable where T: Hashable { }

extension TwoOrMore: Equatable where T: Equatable { }
extension TwoOrMore: Hashable where T: Hashable { }

// MARK: Array initialization
extension OneOrMore: ExpressibleByArrayLiteral {
    /// Initializes a OneOrMore list with a given array of items.
    ///
    /// - Parameter elements: Elements to create the array out of.
    /// - precondition: At least one array element must be provided
    public init(arrayLiteral elements: T...) {
        self = .fromCollection(elements)
    }
}

extension TwoOrMore: ExpressibleByArrayLiteral {
    /// Initializes a TwoOrMore list with a given array of items.
    ///
    /// - Parameter elements: Elements to create the list out of.
    /// - precondition: At least two array elements must be provided.
    public init(arrayLiteral elements: T...) {
        self = .fromCollection(elements)
    }
}<|MERGE_RESOLUTION|>--- conflicted
+++ resolved
@@ -438,17 +438,7 @@
             return "(" + inner.map(\.description).joined(separator: ", ") + ")"
             
         case .nested(let items):
-<<<<<<< HEAD
-            return items.map { $0.description }.joined(separator: ".")
-=======
             return items.map(\.description).joined(separator: ".")
-            
-        case .array(let type):
-            return "[\(type)]"
-            
-        case let .dictionary(key, value):
-            return "[\(key): \(value)]"
->>>>>>> 187c0313
         }
     }
     
