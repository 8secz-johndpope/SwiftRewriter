--- conflicted
+++ resolved
@@ -1,12 +1,9 @@
 import ObjcParser
-<<<<<<< HEAD
 import SwiftSyntaxSupport
-=======
 import IntentionPasses
 import ExpressionPasses
 import SourcePreprocessors
 import GlobalsProviders
->>>>>>> 29789663
 
 /// Represents a transpilation job, with all required information to start a
 /// transpile job.
