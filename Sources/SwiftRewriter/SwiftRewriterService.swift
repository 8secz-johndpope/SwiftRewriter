--- conflicted
+++ resolved
@@ -4,11 +4,8 @@
 import SourcePreprocessors
 import IntentionPasses
 import GlobalsProviders
-<<<<<<< HEAD
 import SwiftSyntaxRewriterPasses
-=======
 import ObjcParser
->>>>>>> 4a5accdd
 
 public struct Settings {
     /// Settings for the AST writer
