--- conflicted
+++ resolved
@@ -94,12 +94,8 @@
     
     public convenience init(name: String,
                             type: SwiftType,
-<<<<<<< HEAD
-                            attributes: [PropertyAttribute],
+                            objcAttributes: [ObjcPropertyAttribute],
                             ownerTypeName: String,
-=======
-                            objcAttributes: [ObjcPropertyAttribute],
->>>>>>> 187c0313
                             accessLevel: AccessLevel = .internal,
                             source: ASTNode? = nil) {
         
@@ -111,24 +107,16 @@
         
         self.init(name: name,
                   storage: storage,
-<<<<<<< HEAD
-                  attributes: attributes,
+                  objcAttributes: objcAttributes,
                   ownerTypeName: ownerTypeName,
-=======
-                  objcAttributes: objcAttributes,
->>>>>>> 187c0313
                   accessLevel: accessLevel,
                   source: source)
     }
     
     public init(name: String,
                 storage: ValueStorage,
-<<<<<<< HEAD
-                attributes: [PropertyAttribute],
+                objcAttributes: [ObjcPropertyAttribute],
                 ownerTypeName: String,
-=======
-                objcAttributes: [ObjcPropertyAttribute],
->>>>>>> 187c0313
                 accessLevel: AccessLevel = .internal,
                 source: ASTNode? = nil) {
         
