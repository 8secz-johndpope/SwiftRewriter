--- conflicted
+++ resolved
@@ -36,17 +36,8 @@
         knownProtocolConformances = []
         knownAttributes = []
         semantics = []
-<<<<<<< HEAD
+        nestedTypes = []
         for type in types  {
-=======
-        nestedTypes = []
-        var isExt = true
-        for type in types {
-            if !type.isExtension {
-                isExt = false
-            }
-            
->>>>>>> 0ffd4b20
             knownConstructors.append(contentsOf: type.knownConstructors)
             knownMethods.append(contentsOf: type.knownMethods)
             knownProperties.append(contentsOf: type.knownProperties)
