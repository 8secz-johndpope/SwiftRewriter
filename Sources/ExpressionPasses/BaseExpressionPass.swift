import Utils
import SwiftAST
import Commons

public class BaseExpressionPass: ASTRewriterPass {
    
    var staticConstructorTransformers: [StaticConstructorTransformer] = []
    var transformers: [PostfixInvocationTransformer] = []
    var enumMappings: [String: () -> Expression] = [:]
    
    public override func visitPostfix(_ exp: PostfixExpression) -> Expression {
        if let new = applyTransformers(exp) {
            notifyChange()
            
            return visitExpression(new)
        }
        
        return super.visitPostfix(exp)
    }
    
    public override func visitIdentifier(_ exp: IdentifierExpression) -> Expression {
        if let new = convertEnumIdentifier(exp) {
            notifyChange()
            
            return visitExpression(new)
        }
        
        return super.visitIdentifier(exp)
    }
    
    func applyTransformers(_ exp: PostfixExpression) -> Expression? {
        func innerApplyTransformers(_ exp: PostfixExpression) -> Expression? {
            for transformer in staticConstructorTransformers {
                if let result = transformer.attemptApply(on: exp) {
                    return result
                }
            }
            for transformer in transformers {
                if let res = transformer.attemptApply(on: exp) {
                    return res
                }
            }
            
            return nil
        }
        
        // Try to transform as-is
        if let result = innerApplyTransformers(exp) {
            return result
        }
        // If transformation fails, check if inner expression is a postfix itself,
        // and try to solve that before trying one more time
        if let postfix = exp.exp.asPostfix, let result = applyTransformers(postfix) {
            let newPostfix = exp.copy()
            newPostfix.exp = result.copy()
            
            // If we succeeded in re-writing the inner expression, but not the
            // expression as a whole, just lift the inner expression rewriting
            // so outer scopes have a chance to interpret e.g. member access of
            // function calls as method invocations and attempt to properly
            // transform these expressions.
            return innerApplyTransformers(newPostfix) ?? newPostfix
        }
        
        return nil
    }
    
    func convertEnumIdentifier(_ identifier: IdentifierExpression) -> Expression? {
        if let mapped = enumMappings[identifier.identifier] {
            return mapped()
        }
        
        return nil
    }
    
    func addCompoundedType(_ compoundedType: CompoundedMappingType) {
        let typeSystem = self.typeSystem // To avoid capturing 'self' bellow
        
        let instanceExpressionMatcher =
                ValueMatcher()
                    .keyPath(\Expression.resolvedType) {
                        $0.match {
                            typeSystem.isType($0, subtypeOf: compoundedType.typeName)
                        }
                    }
        
        let staticTypeExpressionMatcher =
            ValueMatcher()
                .keyPath(\Expression.resolvedType) {
                    $0.match {
                        guard case .metatype(let type) = $0 else {
                            return false
                        }
                        
                        return typeSystem.isType(type, subtypeOf: compoundedType.typeName)
                    }
                }
        
        transformers.append(contentsOf:
            compoundedType.transformations.flatMap { transform in
                return convertToPostfixInvocationTransformations(
                    transform,
                    compoundedType: compoundedType,
                    instanceMatcher: instanceExpressionMatcher,
                    staticMatcher: staticTypeExpressionMatcher
                )
            }
        )
    }
}

<<<<<<< HEAD
=======
private extension BaseExpressionPass {
    
    func convertToPostfixInvocationTransformations(
        _ transform: PostfixTransformation,
        compoundedType: CompoundedMappingType,
        instanceMatcher: ValueMatcher<Expression>,
        staticMatcher: ValueMatcher<Expression>) -> [PostfixInvocationTransformer] {
        
        switch transform {
        // Property rename from value.<old> -> value.<new>
        case let .property(old, new):
            return [
                PropertyInvocationTransformer(
                    baseExpressionMatcher: instanceMatcher,
                    oldName: old,
                    newName: new
                )
            ]
            
        // Method renaming/argument rearranging
        case .method(let mapping):
            
            let baseExpressionMatcher: ValueMatcher<Expression>
            
            if mapping.isStatic {
                baseExpressionMatcher = staticMatcher
            } else {
                
                baseExpressionMatcher = instanceMatcher
            }
            
            return methodRemapping(mapping, baseExpressionMatcher)
            
        // Free function rewriting
        case .function(let mapping):
            return [mapping]
            
        // Getter or getter/setter pair conversion to property name
        case let .propertyFromMethods(property, getterName, setterName,
                                      resultType, isStatic):
            
            let matcher = isStatic ? staticMatcher : instanceMatcher
            
            return propertyFromMethods(isStatic,
                                       matcher,
                                       getterName,
                                       setterName,
                                       property,
                                       resultType)
            
        case let .propertyFromFreeFunctions(property, getterName, setterName):
            return propertyFromFreeFunctions(getterName, property, setterName)
            
        case let .initializer(_, new):
            return initializerRename(new, compoundedType)
            
        case let .valueTransformer(transformer):
            return [ValueTransformerWrapper(valueTransformer: transformer)]
        }
    }
    
    func methodRemapping(_ mapping: (MethodInvocationTransformerMatcher),
                         _ baseMatcher: ValueMatcher<Expression>) -> [PostfixInvocationTransformer] {
        
        [
            MethodInvocationTransformer(
                baseExpressionMatcher: baseMatcher,
                invocationMatcher: mapping
            )
        ]
    }
    
    func propertyFromFreeFunctions(_ getterName: String,
                                   _ property: String,
                                   _ setterName: String?) -> [PostfixInvocationTransformer] {
        
        var transformers: [PostfixInvocationTransformer] = []
        
        transformers.append(FunctionInvocationTransformer(
            objcFunctionName: getterName,
            toSwiftPropertyGetter: property
        ))
        
        if let setterName = setterName {
            transformers.append(
                FunctionInvocationTransformer(
                    objcFunctionName: setterName,
                    toSwiftPropertySetter: property
                )
            )
        }
        
        return transformers
    }
    
    func initializerRename(_ new: [String?],
                           _ compoundedType: CompoundedMappingType) -> [PostfixInvocationTransformer] {
        
        let args: [ArgumentRewritingStrategy] = new.map {
            if let label = $0 {
                return .labeled(label)
            }
            
            return .asIs
        }
        
        return [
            FunctionInvocationTransformer(
                objcFunctionName: compoundedType.typeName,
                toSwiftFunction: compoundedType.typeName,
                firstArgumentBecomesInstance: false,
                arguments: args
            )
        ]
    }
    
    func propertyFromMethods(_ isStatic: Bool,
                             _ matcher: ValueMatcher<Expression>,
                             _ getterName: String,
                             _ setterName: String?,
                             _ property: String,
                             _ resultType: SwiftType) -> [PostfixInvocationTransformer] {
        
        [
            MethodsToPropertyTransformer(
                baseExpressionMatcher: matcher,
                getterName: getterName,
                setterName: setterName,
                propertyName: property,
                resultType: resultType
            )
        ]
    }
}

>>>>>>> 187c0313
public extension BaseExpressionPass {
    func makeInit(typeName: String,
                  property: String,
                  convertInto: @autoclosure @escaping () -> Expression,
                  andTypeAs type: SwiftType? = nil) {
        
        let transformer
            = StaticConstructorTransformer(
                typeName: typeName,
                kind: .property(property),
                leading: {
                    let exp = convertInto()
                    exp.resolvedType = type
                    return exp
                })
        
        staticConstructorTransformers.append(transformer)
    }
    
    func makeInit(typeName: String,
                  method: String,
                  convertInto: @autoclosure @escaping () -> Expression,
                  andCallWithArguments args: [ArgumentRewritingStrategy],
                  andTypeAs type: SwiftType? = nil) {
        
        let transformer
            = StaticConstructorTransformer(
                typeName: typeName,
                kind: .method(method, args),
                leading: {
                    let exp = convertInto()
                    exp.resolvedType = type
                    return exp
                })
        
        staticConstructorTransformers.append(transformer)
    }
    
    func makeFuncTransform(_ name: String,
                           swiftName: String,
                           arguments: [ArgumentRewritingStrategy],
                           firstArgIsInstance: Bool = false) {
        
        let transformer =
            FunctionInvocationTransformer(objcFunctionName: name,
                                          toSwiftFunction: swiftName,
                                          firstArgumentBecomesInstance: firstArgIsInstance,
                                          arguments: arguments)
        
        transformers.append(transformer)
    }
    
    func makeFuncTransform(_ name: String, getterName: String) {
        let transformer =
            FunctionInvocationTransformer(objcFunctionName: name,
                                          toSwiftPropertyGetter: getterName)
        
        transformers.append(transformer)
    }
    
    func makeFuncTransform(_ name: String, setterName: String,
                           argumentTransformer: ArgumentRewritingStrategy) {
        let transformer =
            FunctionInvocationTransformer(objcFunctionName: name,
                                          toSwiftPropertyGetter: setterName)
        
        transformers.append(transformer)
    }
    
    func makeFuncTransform(getter: String, setter: String,
                           intoPropertyNamed swiftName: String,
                           setterTransformer: ArgumentRewritingStrategy = .asIs) {
        makeFuncTransform(getter, getterName: swiftName)
        makeFuncTransform(setter, setterName: swiftName, argumentTransformer: setterTransformer)
    }
}<|MERGE_RESOLUTION|>--- conflicted
+++ resolved
@@ -109,8 +109,6 @@
     }
 }
 
-<<<<<<< HEAD
-=======
 private extension BaseExpressionPass {
     
     func convertToPostfixInvocationTransformations(
@@ -246,7 +244,6 @@
     }
 }
 
->>>>>>> 187c0313
 public extension BaseExpressionPass {
     func makeInit(typeName: String,
                   property: String,
