--- conflicted
+++ resolved
@@ -718,8 +718,7 @@
     }
 }
 
-<<<<<<< HEAD
-private struct BuildingKnownConstructor: KnownConstructor, Codable {
+final class BuildingKnownConstructor: KnownConstructor, Codable {
     var ownerType: KnownTypeReference
     
     var isStatic: Bool {
@@ -737,9 +736,6 @@
         return nil
     }
     
-=======
-final class BuildingKnownConstructor: KnownConstructor, Codable {
->>>>>>> 187c0313
     var parameters: [ParameterSignature]
     var knownAttributes: [KnownAttribute]
     var semantics: Set<Semantic>
@@ -760,13 +756,8 @@
     }
 }
 
-<<<<<<< HEAD
-private struct BuildingKnownMethod: KnownMethod, Codable {
+final class BuildingKnownMethod: KnownMethod, Codable {
     var ownerType: KnownTypeReference
-=======
-final class BuildingKnownMethod: KnownMethod, Codable {
-    var ownerType: KnownTypeReference?
->>>>>>> 187c0313
     var body: KnownMethodBody?
     var signature: FunctionSignature
     var optional: Bool
@@ -797,13 +788,8 @@
     }
 }
 
-<<<<<<< HEAD
-private struct BuildingKnownProperty: KnownProperty, Codable {
+final class BuildingKnownProperty: KnownProperty, Codable {
     var ownerType: KnownTypeReference
-=======
-final class BuildingKnownProperty: KnownProperty, Codable {
-    var ownerType: KnownTypeReference?
->>>>>>> 187c0313
     var name: String
     var storage: ValueStorage
     var objcAttributes: [ObjcPropertyAttribute]
