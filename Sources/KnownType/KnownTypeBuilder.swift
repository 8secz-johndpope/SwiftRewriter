import Foundation
import SwiftAST

/// Helper known-type builder used to come up with default types and during testing
/// as well
public struct KnownTypeBuilder {
    public typealias ParameterTuple = (label: String, type: SwiftType)
    
    var type: BuildingKnownType
    public var useSwiftSignatureMatching: Bool = false
    
    public var typeName: String {
        type.typeName
    }
    
    public init(from existingType: KnownType, file: String = #file, line: Int = #line) {
        var type =
            BuildingKnownType(typeName: existingType.typeName,
                              supertype: (existingType.supertype?.asTypeName).map(KnownTypeReference.typeName))
        
        type.semantics = existingType.semantics
        type.kind = existingType.kind
        type.origin = "Cloned from existing type with \(KnownTypeBuilder.self) at \(file) line \(line)"
        
        self.type = type
        
        for ctor in existingType.knownConstructors {
            self = self.constructor(withParameters: ctor.parameters,
                                    attributes: ctor.knownAttributes,
                                    semantics: ctor.semantics,
                                    isFailable: ctor.isFailable,
                                    isConvenience: ctor.isConvenience)
        }
        
        for field in existingType.knownFields {
            self = self.field(named: field.name,
                              storage: field.storage,
                              isStatic: field.isStatic,
                              attributes: field.knownAttributes,
                              semantics: field.semantics)
        }
        for method in existingType.knownMethods {
            self = self.method(withSignature: method.signature,
                               optional: method.optional,
                               attributes: method.knownAttributes,
                               semantics: method.semantics)
        }
        for prop in existingType.knownProperties {
            self =
                self.property(named: prop.name,
                              storage: prop.storage,
                              isStatic: prop.isStatic,
                              optional: prop.optional,
                              accessor: prop.accessor,
                              attributes: prop.knownAttributes,
                              isEnumCase: prop.isEnumCase,
                              semantics: prop.semantics)
        }
        for prot in existingType.knownProtocolConformances {
            self = self.protocolConformance(protocolName: prot.protocolName)
        }
        self.type.traits = existingType.knownTraits
    }
    
    public init(typeName: String,
                supertype: KnownTypeReferenceConvertible? = nil,
                kind: KnownTypeKind = .class,
                file: String = #file,
                line: Int = #line) {
        
        var type =
            BuildingKnownType(typeName: typeName,
                              supertype: supertype?.asKnownTypeReference)
        
        type.kind = kind
        type.origin = "Synthesized with \(KnownTypeBuilder.self) at \(file) line \(line)"
        
        self.type = type
    }
    
    private init(type: BuildingKnownType, useSwiftSignatureMatching: Bool) {
        self.type = type
        self.useSwiftSignatureMatching = useSwiftSignatureMatching
    }
    
    public func swiftRewriterAttribute(_ content: SwiftRewriterAttribute.Content) -> KnownTypeBuilder {
        var new = clone()
        new.type.attributes.append(SwiftRewriterAttribute(content: content).asKnownAttribute)
        return new
    }
    
    /// Changes the type name defined in this known type builder.
    public func named(_ name: String) -> KnownTypeBuilder {
        var new = clone()
        new.type.typeName = name
        return new
    }
    
    /// Sets the value of `useSwiftSignatureMatching` to be used for the remaining
    /// type builder invocations.
    public func settingUseSwiftSignatureMatching(_ value: Bool) -> KnownTypeBuilder {
        var new = clone()
        new.useSwiftSignatureMatching = value
        return new
    }
    
    /// Adds a new semantical annotation
    public func addingSemanticAnnotation(_ semantic: Semantic) -> KnownTypeBuilder {
        var new = clone()
        new.type.semantics.insert(semantic)
        return new
    }
    
    /// Sets the supertype of the type being constructed on this known type builder
    public func settingSupertype(_ supertype: KnownTypeReferenceConvertible?) -> KnownTypeBuilder {
        var new = clone()
        new.type.supertype = supertype?.asKnownTypeReference
        return new
    }
    
    /// Sets the kind of the type being built
    public func settingKind(_ kind: KnownTypeKind) -> KnownTypeBuilder {
        var new = clone()
        new.type.kind = kind
        return new
    }
    
    /// Sets the flag that indicates whether this known type is an extension of
    /// another concrete known type
    public func settingIsExtension(_ isExtension: Bool) -> KnownTypeBuilder {
        var new = clone()
        new.type.isExtension = isExtension
        return new
    }
    
    /// Sets the attributes for this type
    public func settingAttributes(_ attributes: [KnownAttribute]) -> KnownTypeBuilder {
        var new = clone()
        new.type.attributes = attributes
        return new
    }
    
    /// Adds a parameter-less constructor to this type
    public func constructor(isFailable: Bool = false,
                            annotations: [String] = []) -> KnownTypeBuilder {
        assert(!type.knownConstructors.contains { $0.parameters.isEmpty },
               "An empty constructor is already provided")
        
        return constructor(withParameters: [],
                           isFailable: isFailable,
                           annotations: annotations)
    }
    
    /// Adds a new constructor to this type
    public func constructor(shortParameters shortParams: [ParameterTuple],
                            semantics: Set<Semantic> = [],
                            isFailable: Bool = false,
                            isConvenience: Bool = false,
                            annotations: [String] = []) -> KnownTypeBuilder {
        
        let parameters =
            shortParams.map { tuple in
                ParameterSignature(name: tuple.label, type: tuple.type)
            }
        
        return constructor(withParameters: parameters,
                           semantics: semantics,
                           isFailable: isFailable,
                           isConvenience: isConvenience,
                           annotations: annotations)
    }
    
    /// Adds a new constructor to this type
    public func constructor(withParameters parameters: [ParameterSignature],
                            attributes: [KnownAttribute] = [],
                            semantics: Set<Semantic> = [],
                            isFailable: Bool = false,
                            isConvenience: Bool = false,
                            annotations: [String] = []) -> KnownTypeBuilder {
        
        var new = clone()
        let ctor = BuildingKnownConstructor(parameters: parameters,
                                            knownAttributes: attributes,
                                            semantics: semantics,
                                            isFailable: isFailable,
                                            isConvenience: isConvenience,
                                            annotations: annotations)
        
        new.type.constructors.append(ctor)
        
        return new
    }
    
    /// Adds an instance method with a given return type, and a flag
    /// specifying whether the method is an optional protocol conformance method
    public func method(named name: String,
                       shortParams: [ParameterTuple] = [],
                       returning returnType: SwiftType = .void,
                       isStatic: Bool = false,
                       isMutating: Bool = false,
                       optional: Bool = false,
                       attributes: [KnownAttribute] = [],
                       semantics: Set<Semantic> = [],
                       annotations: [String] = []) -> KnownTypeBuilder {
        
        let parameters =
            shortParams.map { tuple in
                ParameterSignature(name: tuple.label, type: tuple.type)
        }
        
        let signature = FunctionSignature(name: name,
                                          parameters: parameters,
                                          returnType: returnType,
                                          isStatic: isStatic,
                                          isMutating: isMutating)
        
        return method(withSignature: signature,
                      optional: optional,
                      attributes: attributes,
                      semantics: semantics,
                      annotations: annotations)
    }
    
    /// Adds a method with a given signature, and a flag specifying whether the
    /// method is an optional protocol conformance method
    public func method(withSignature signature: FunctionSignature,
                       optional: Bool = false,
                       attributes: [KnownAttribute] = [],
                       semantics: Set<Semantic> = [],
                       annotations: [String] = []) -> KnownTypeBuilder {
        
        var new = clone()
        
        // Check duplicates
        if useSwiftSignatureMatching {
            if type.knownMethods.contains(where: { $0.signature.matchesAsSwiftFunction(signature) }) {
                return self
            }
        } else if type.knownMethods.contains(where: { $0.signature.matchesAsSelector(signature) }) {
            assertionFailure("""
                Found duplicated Objective-C function signature while adding method \
                with signature \(TypeFormatter.asString(signature: signature)) to \
                the current type.
                
                Did you mean to turn on 'KnownTypeBuilder.useSwiftSignatureMatching'?
                """)
            return self
        }
        
        let method = BuildingKnownMethod(ownerType: type.asKnownTypeReference,
                                         body: nil,
                                         signature: signature,
                                         optional: optional,
                                         knownAttributes: attributes,
                                         semantics: semantics,
                                         annotations: annotations)
        
        new.type.methods.append(method)
        
        return new
    }
    
    /// Adds a method with a given signature string parsed, and a flag specifying
    /// whether the method is an optional protocol conformance method.
    ///
    /// Method traps, if signature is invalid.
    public func method(named name: String,
                       parsingSignature signature: String,
                       isStatic: Bool = false,
                       isMutating: Bool = false,
                       returning returnType: SwiftType = .void,
                       optional: Bool = false,
                       attributes: [KnownAttribute] = [],
                       semantics: Set<Semantic> = [],
                       annotations: [String] = []) -> KnownTypeBuilder {
        
        let params = try! FunctionSignatureParser.parseParameters(from: signature)
        
        let signature =
            FunctionSignature(name: name,
                              parameters: params,
                              returnType: returnType,
                              isStatic: isStatic,
                              isMutating: isMutating)
        
        return method(withSignature: signature,
                      optional: optional,
                      attributes: attributes,
                      semantics: semantics,
                      annotations: annotations)
    }
    
    /// Adds a strong property with no attributes with a given name and type, and
    /// a flag specifying whether the property is an optional protocol conformance
    /// property
    public func property(named name: String,
                         type: SwiftType,
                         ownership: Ownership = .strong,
                         isStatic: Bool = false,
                         optional: Bool = false,
                         accessor: KnownPropertyAccessor = .getterAndSetter,
                         attributes: [KnownAttribute] = [],
                         semantics: Set<Semantic> = [],
                         annotations: [String] = []) -> KnownTypeBuilder {
        
        let storage = ValueStorage(type: type, ownership: ownership, isConstant: false)
        
        return property(named: name,
                        storage: storage,
                        isStatic: isStatic,
                        optional: optional,
                        accessor: accessor,
                        attributes: attributes,
                        semantics: semantics,
                        annotations: annotations)
    }
    
    /// Adds a property with no attributes with a given name and storage, and a
    /// flag specifying whether the property is an optional protocol conformance
    /// property
    public func property(named name: String,
                         storage: ValueStorage,
                         isStatic: Bool = false,
                         optional: Bool = false,
                         accessor: KnownPropertyAccessor = .getterAndSetter,
                         propertyAttributes: [PropertyAttribute] = [],
                         attributes: [KnownAttribute] = [],
                         isEnumCase: Bool = false,
                         semantics: Set<Semantic> = [],
                         annotations: [String] = []) -> KnownTypeBuilder {
        
        var new = clone()
        
        // Check duplicates
        guard !type.knownProperties.contains(where: {
            $0.name == name && $0.storage == storage && $0.isStatic == isStatic
        }) else {
            return self
        }
        
        let property =
            BuildingKnownProperty(ownerType: type.asKnownTypeReference,
                                  name: name,
                                  storage: storage,
                                  attributes: propertyAttributes,
                                  isStatic: isStatic,
                                  optional: optional,
                                  accessor: accessor,
                                  knownAttributes: attributes,
                                  isEnumCase: isEnumCase,
                                  semantics: semantics,
                                  annotations: annotations)
        
        new.type.properties.append(property)
        
        return new
    }
    
    /// Adds a strong field with no attributes with a given name and type
    public func field(named name: String,
                      type: SwiftType,
                      isConstant: Bool = false,
                      isStatic: Bool = false,
                      attributes: [KnownAttribute] = [],
                      semantics: Set<Semantic> = [],
                      annotations: [String] = []) -> KnownTypeBuilder {
        
        let storage = ValueStorage(type: type, ownership: .strong, isConstant: isConstant)
        
        return field(named: name,
                     storage: storage,
                     isStatic: isStatic,
                     attributes: attributes,
                     semantics: semantics,
                     annotations: annotations)
    }
    
    /// Adds a property with no attributes with a given name and storage
    public func field(named name: String,
                      storage: ValueStorage,
                      isStatic: Bool = false,
                      attributes: [KnownAttribute] = [],
                      semantics: Set<Semantic> = [],
                      annotations: [String] = []) -> KnownTypeBuilder {
        
        var new = clone()
        
        // Check duplicates
        guard !type.knownFields.contains(where: {
            $0.name == name && $0.storage == storage && $0.isStatic == isStatic
        }) else {
            return self
        }
        
        let property =
            BuildingKnownProperty(ownerType: type.asKnownTypeReference,
                                  name: name,
                                  storage: storage,
                                  attributes: [],
                                  isStatic: isStatic,
                                  optional: false,
                                  accessor: .getterAndSetter,
                                  knownAttributes: attributes,
                                  isEnumCase: false,
                                  semantics: semantics,
                                  annotations: annotations)
        
        new.type.fields.append(property)
        
        return new
    }
    
    public func subscription(indexType: SwiftType,
                             type: SwiftType,
                             isStatic: Bool = false,
                             isConstant: Bool = false,
                             attributes: [KnownAttribute] = [],
                             semantics: Set<Semantic> = [],
                             annotations: [String] = []) -> KnownTypeBuilder {
        
        var new = clone()
        
        let sub = BuildingKnownSubscript(isStatic: isStatic,
                                         ownerType: self.type.asKnownTypeReference,
                                         subscriptType: indexType,
                                         type: type,
                                         isConstant: isConstant,
                                         knownAttributes: attributes,
                                         semantics: semantics,
                                         annotations: annotations)
        
        new.type.subscripts.append(sub)
        
        return new
    }
    
    public func protocolConformance(protocolName: String) -> KnownTypeBuilder {
        var new = clone()
        
        // Check duplicates
        guard !type.knownProtocolConformances.contains(where: { $0.protocolName == protocolName }) else {
            return self
        }
        
        let conformance = BuildingKnownProtocolConformance(protocolName: protocolName)
        
        new.type.protocols.append(conformance)
        
        return new
    }
    
    public func protocolConformances(protocolNames: [String]) -> KnownTypeBuilder {
        var result = self
        for prot in protocolNames {
            result = result.protocolConformance(protocolName: prot)
        }
        
        return result
    }
    
    public func enumRawValue(type rawValueType: SwiftType) -> KnownTypeBuilder {
        precondition(type.kind == .enum,
                     "cannot add enum raw value to non-enum type kind \(type.kind)")
        
        var new = clone()
        
        new.type.setKnownTrait(KnownTypeTraits.enumRawValue,
                               value: .swiftType(rawValueType))
        
        return new
    }
    
    public func enumCase(named name: String,
                         rawValue: Expression? = nil,
                         semantics: Set<Semantic> = []) -> KnownTypeBuilder {
        
        precondition(type.kind == .enum,
                     "cannot add enum case to non-enum type kind \(type.kind)")
        
        var new = clone()
        
        let storage =
            ValueStorage(type: .typeName(type.typeName), ownership: .strong,
                         isConstant: true)
        
        let cs =
            BuildingKnownProperty(ownerType: type.asKnownTypeReference,
                                  name: name,
                                  storage: storage,
                                  attributes: [],
                                  isStatic: true,
                                  optional: false,
                                  accessor: .getter,
                                  knownAttributes: [],
                                  isEnumCase: true,
                                  semantics: semantics,
                                  annotations: [])
        
        new.type.properties.append(cs)
        
        return new
    }
    
    func clone() -> KnownTypeBuilder {
        KnownTypeBuilder(type: type, useSwiftSignatureMatching: useSwiftSignatureMatching)
    }
    
    /// Returns the constructed KnownType instance from this builder.
    public func build() -> KnownType {
        DummyType(type: type)
    }
    
    /// Encodes the type represented by this known type builder
    ///
    /// - Returns: A data representation of the type being built which can be later
    /// deserialized back into a buildable type with `KnownTypeBuilder.decode(from:)`.
    /// - Throws: Any error thrown during the decoding process.
    public func encode() throws -> Data {
        let encoder = JSONEncoder()
        return try encoder.encode(type)
    }
    
    /// Decodes the type to be built by this type builder from a given serialized
    /// data which resulted from a call to `KnownTypeBuilder.encode()`.
    ///
    /// - Parameter data: A data object produced by a call to `KnownTypeBuilder.encode()`.
    /// - Throws: Any error thrown during the decoding process.
    public mutating func decode(from data: Data) throws {
        let decoder = JSONDecoder()
        type = try decoder.decode(BuildingKnownType.self, from: data)
    }
}

// MARK: - Removal
extension KnownTypeBuilder {
    
    /// Removes direct protocol conformances to protocols that match the given
    /// name.
    public func removingConformance(to protocolName: String) -> KnownTypeBuilder {
        var new = clone()
        new.type.protocols.removeAll(where: { $0.protocolName == protocolName })
        return new
    }
    
}

// MARK: - Querying
extension KnownTypeBuilder {
    /// Gets the supertype currently registered on this known type builder.
    public var supertype: KnownTypeReferenceConvertible? {
        type.supertype
    }
    
    /// Returns a reference to the latest constructor added to this `KnownTypeBuilder`
    /// via a `.constructor(...)` call
    public var lastConstructor: KnownConstructor? {
        type.constructors.last
    }
    
    /// Returns a reference to the latest method added to this `KnownTypeBuilder`
    /// via a `.method(...)` call
    public var latestMethod: KnownMethod? {
        type.methods.last
    }
    
    /// Returns a reference to the latest property added to this `KnownTypeBuilder`
    /// via a `.property(...)` call
    public var lastProperty: KnownProperty? {
        type.properties.last
    }
    
    /// Returns the currently recorded protocol conformances for the final type
    public var protocolConformances: [String] {
        type.protocols.map { $0.protocolName }
    }
}

private class DummyType: KnownType {
    var origin: String
    var typeName: String
    var knownFile: KnownFile? = nil
    var kind: KnownTypeKind = .class
    var isExtension: Bool = false
    var knownTraits: [String: TraitType] = [:]
    var knownConstructors: [KnownConstructor] = []
    var knownMethods: [KnownMethod] = []
    var knownProperties: [KnownProperty] = []
    var knownFields: [KnownProperty] = []
    var knownSubscripts: [KnownSubscript] = []
    var knownProtocolConformances: [KnownProtocolConformance] = []
    var knownAttributes: [KnownAttribute] = []
    var supertype: KnownTypeReference?
    var semantics: Set<Semantic> = []
    
    init(type: BuildingKnownType) {
        origin = type.origin
        typeName = type.typeName
        kind = type.kind
        knownTraits = type.knownTraits
        knownConstructors = type.knownConstructors
        knownMethods = type.knownMethods
        knownProperties = type.knownProperties
        knownFields = type.knownFields
        knownSubscripts = type.knownSubscripts
        knownProtocolConformances = type.knownProtocolConformances
        knownAttributes = type.knownAttributes
        supertype = type.supertype
        semantics = type.semantics
        isExtension = type.isExtension
    }
    
    init(typeName: String, supertype: KnownTypeReferenceConvertible? = nil) {
        self.origin = "Synthesized type"
        self.typeName = typeName
        self.supertype = supertype?.asKnownTypeReference
    }
    
    func setKnownTrait(_ traitName: String, value: TraitType) {
        knownTraits[traitName] = value
    }
}

struct BuildingKnownType: Codable {
    var origin: String
    var typeName: String
    var knownFile: KnownFile?
    var kind: KnownTypeKind = .class
    var isExtension: Bool = false
    var traits: [String: TraitType] = [:]
    var constructors: [BuildingKnownConstructor] = []
    var methods: [BuildingKnownMethod] = []
    var properties: [BuildingKnownProperty] = []
    var fields: [BuildingKnownProperty] = []
    var subscripts: [BuildingKnownSubscript] = []
    var protocols: [BuildingKnownProtocolConformance] = []
    var attributes: [KnownAttribute] = []
    var supertype: KnownTypeReference?
    var semantics: Set<Semantic> = []
    
    init(typeName: String, supertype: KnownTypeReference? = nil) {
        self.origin = "Synthesized type"
        self.typeName = typeName
        self.supertype = supertype
    }
    
    enum CodingKeys: String, CodingKey {
        case origin
        case typeName
        case kind
        case isExtension
        case traits
        case constructors
        case methods
        case properties
        case fields
        case protocols
        case attributes
        case supertype
        case semantics
    }
}

extension BuildingKnownType: KnownType {
    var knownTraits: [String: TraitType] {
        get {
            traits
        }
        set {
            traits = newValue
        }
    }
    var knownConstructors: [KnownConstructor] {
        constructors
    }
    var knownMethods: [KnownMethod] {
        methods
    }
    var knownProperties: [KnownProperty] {
        properties
    }
    var knownFields: [KnownProperty] {
        fields
<<<<<<< HEAD
=======
    }
    var knownSubscripts: [KnownSubscript] {
        subscripts
>>>>>>> 70cc174a
    }
    var knownProtocolConformances: [KnownProtocolConformance] {
        protocols
    }
    var knownAttributes: [KnownAttribute] {
        attributes
    }
    
    mutating func setKnownTrait(_ traitName: String, value: TraitType) {
        knownTraits[traitName] = value
    }
}

struct BuildingKnownConstructor: KnownConstructor, Codable {
    var parameters: [ParameterSignature]
    var knownAttributes: [KnownAttribute]
    var semantics: Set<Semantic>
    var isFailable: Bool
    var isConvenience: Bool
    var annotations: [String]
}

struct BuildingKnownMethod: KnownMethod, Codable {
    var ownerType: KnownTypeReference?
    var body: KnownMethodBody?
    var signature: FunctionSignature
    var optional: Bool
    var knownAttributes: [KnownAttribute]
    var semantics: Set<Semantic>
    var annotations: [String]
    
    enum CodingKeys: String, CodingKey {
        case ownerType
        case signature
        case optional
        case semantics
        case annotations
        case knownAttributes = "attributes"
    }
}

struct BuildingKnownProperty: KnownProperty, Codable {
    var ownerType: KnownTypeReference?
    var name: String
    var storage: ValueStorage
    var attributes: [PropertyAttribute]
    var isStatic: Bool
    var optional: Bool
    var accessor: KnownPropertyAccessor
    var knownAttributes: [KnownAttribute]
    var isEnumCase: Bool
    var semantics: Set<Semantic>
    var annotations: [String]
}

<<<<<<< HEAD
struct BuildingKnownProtocolConformance: KnownProtocolConformance, Codable {
=======
private struct BuildingKnownSubscript: KnownSubscript, Codable {
    var isStatic: Bool
    var ownerType: KnownTypeReference?
    var subscriptType: SwiftType
    var type: SwiftType
    var isConstant: Bool
    var knownAttributes: [KnownAttribute]
    var semantics: Set<Semantic>
    var annotations: [String]
}

private struct BuildingKnownProtocolConformance: KnownProtocolConformance, Codable {
>>>>>>> 70cc174a
    var protocolName: String
}<|MERGE_RESOLUTION|>--- conflicted
+++ resolved
@@ -680,12 +680,9 @@
     }
     var knownFields: [KnownProperty] {
         fields
-<<<<<<< HEAD
-=======
     }
     var knownSubscripts: [KnownSubscript] {
         subscripts
->>>>>>> 70cc174a
     }
     var knownProtocolConformances: [KnownProtocolConformance] {
         protocols
@@ -741,10 +738,7 @@
     var annotations: [String]
 }
 
-<<<<<<< HEAD
-struct BuildingKnownProtocolConformance: KnownProtocolConformance, Codable {
-=======
-private struct BuildingKnownSubscript: KnownSubscript, Codable {
+struct BuildingKnownSubscript: KnownSubscript, Codable {
     var isStatic: Bool
     var ownerType: KnownTypeReference?
     var subscriptType: SwiftType
@@ -755,7 +749,6 @@
     var annotations: [String]
 }
 
-private struct BuildingKnownProtocolConformance: KnownProtocolConformance, Codable {
->>>>>>> 70cc174a
+struct BuildingKnownProtocolConformance: KnownProtocolConformance, Codable {
     var protocolName: String
 }